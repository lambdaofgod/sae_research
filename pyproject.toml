--- conflicted
+++ resolved
@@ -21,11 +21,8 @@
     "sae-lens==5.4.0",
     "scikit-learn>=1.7.1",
     "seaborn>=0.13.2",
-<<<<<<< HEAD
     "sentence-transformers>=5.1.2",
-=======
     "sympy>=1.14.0",
->>>>>>> e454fc9a
     "trackio==0.5.0",
     "transformer-lens>=2.16.1",
 ]
