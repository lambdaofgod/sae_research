#+title: Experiment Log

* SAE notebook - setup
:PROPERTIES:
:CREATED:  <2025-10-08 Wed> [01:43]
:END:

Niestety wygląda na to że na SAE Lens/transformer lens ma problemy...
Na RTX model poprawnie ma średnią L0 ~ 301 ale na MPS jest to z 1.5k



* Thresholding pursuit
:PROPERTIES:
:CREATED:  <2025-10-11 Sat> [18:34]
:END:

Odpaliłem coś takiego (acts=Y jest $B \times L \times H$, $W_{dec}$ jest $D \times H$ - rozmiar słownika razy rozmiar warstwy ukrytej)

#+BEGIN_SRC python :session experiment_log.org  :exports both
def sparse_lstq(A, Y, support):
    """
    find X
    A[:,support]X = Y
    """
    A_in = A[support].float().T
    Y_in = Y.float().T
    coefficients = torch.linalg.lstsq(A_in, Y_in).solution.T
    x = torch.zeros(Y.shape[0], A.shape[0]).to(Y.device)
    x[:,support] = coefficients
    return x

def instance_thresholding_support(W_dec, y, topk):
    """
    get support like in thresholding algorithm and then fit linear regression on this support
    """
    return torch.topk((y @ W_dec.T).abs(), topk, dim=-1).indices.flatten().unique()


def instance_thresholding_pursuit(acts, W_dec, topk):
    x = torch.zeros(*acts.shape[:2], W_dec.shape[0]).to(acts.device).half()
    for i in range(acts.shape[0]):
        Y = acts[i]
        support = instance_thresholding_support(W_dec, acts, topk)
        coeffs = sparse_lstq(W_dec, Y, support)

        x[i] = coeffs
    return x
#+END_SRC

W skrócie biorę nośnik topk per

** Ciekawe obserwacje
:PROPERTIES:
:CREATED:  <2025-10-11 Sat> [18:39]
:END:

To jest z SAE

#+BEGIN_SRC python :session experiment_log.org  :exports both
sae_config = dict(

    release="gemma-scope-2b-pt-res",  # see other options in sae_lens/pretrained_saes.yaml
    sae_id="layer_19/width_16k/average_l0_279",
)
#+END_SRC


#+BEGIN_QUOTE
Orig 3.2734375
###
sae nonzero
l0 per token: 315.0157470703125
l0 per instance: 6891.25
reconstr_sae 3.73046875
###
iht nonzero
l0 per token: 86.93897247314453
l0 per instance: 3329.5
reconstr_iht 3.9453125
###
instance iht nonzero
l0 per token: 55.86023712158203
l0 per instance: 2643.75
reconstr_instance_iht 3.931640625
###
pursuit nonzero
l0 per token: 280.2775573730469
l0 per instance: 530.0
reconstr_instance_thresholding_pursuit 3.953125
###
Zero 12.453125
#+END_QUOTE

Czyli wygląda jakby dla tego modelu który ma dosyć wysokie l0 nasz model miał per-token podobne l0
ale za to per cały tekst u nas jest znacznie lepiej

Co zabawniej to jak l0 SAE jest niższe to ten instance pursuit ma lepszą stratę, oczywiście wyższe l0 per token
ale i tak dalej per instancja l0 jest mniejsze



* SAEBench
:PROPERTIES:
:CREATED:  <2025-10-13 Mon> [22:55]
:END:

Ten notebook w repo można wykorzystać z customowymi SAE

Notebook odpala ich ewaluację i można go użyć do porównania paru modeli

** SAEBench - integracja
:PROPERTIES:
:CREATED:  <2025-10-15 Wed> [00:09]
:END:

Dodałem InstanceHardThresholdingSAE (nazwa może nie do końca fortunna)
i wyciągnąłem moduły do dopasowywania modelu liniowego i thresholdingu

* MPSAE
:PROPERTIES:
:CREATED:  <2025-10-16 Thu> [00:03]
:END:

Okazuje się że faktycznie są prace z SAE opartym o zachłannym matching pursuit.
Tak jak możnaby się spodziewać działają podobnie ale lepiej niż wyjściowe SAE (i nie mają tych dziwnych akcji z L0 co w moim podejściu)

* SAEBench cd
:PROPERTIES:
:CREATED:  <2025-10-16 Thu> [00:04]
:END:

Zaimplementowałem loadery pod SAEBench, ale nie mogę odpalić demo SAEBench w sae_research przez konflikt wersji
** Metryki

SAEBench ma swietna strone na Neuronpedii

https://www.neuronpedia.org/sae-bench/info

** SAEBench demo

Odpalilem MPSAE i IHTPSAE w SAEBench - dzialaja i jedyny problem jest na koncu ze sparse probe (ale ten blad juz w sumie wychodzil tez bez tych SAE)

** DVC
:PROPERTIES:
:CREATED:  <2025-10-18 sob> [13:46]
:END:



* Negative Results for SAEs On Downstream Tasks and Deprioritising SAE Research (GDM Mech Interp Team Progress Update #2)
:PROPERTIES:
:CREATED:  <2025-10-20 pon> [23:26]
:END:

https://www.alignmentforum.org/posts/4uXCAJNuPKtKBsi28/sae-progress-update-2-draft
W tym poście jest sygnalizowane że SAE wyglądają na ślepą uliczkę, ALE w zasadzie to autorzy sami wymienili potencjalnie przydatne kierunki:

#+BEGIN_QUOTE
There are also other valuable projects, for example, *are there much cheaper ways we can train SAEs of acceptable quality? Or to get similar effects with other feature clustering or dictionary learning methods instead?* If we’re taking a pragmatic approach to SAEs, rather than the ambitious approach of trying to find the canonical units of analysis, then sacrificing some quality in return for lowering the major up front cost of SAE training may be worthwhile.
#+END_QUOTE

** Nurt 1 - zachłanne metody dekodowania i ich korzyści
:PROPERTIES:
:CREATED:  <2025-10-20 pon> [23:29]
:END:

*are there much cheaper ways we can train SAEs of acceptable quality? Or to get similar effects with other feature clustering or dictionary learning methods instead?*

Jedyną pracą która wykorzystuje zachłanne metody dekodowania jest ta z MPSAE https://arxiv.org/pdf/2506.05239v1
ale ta praca wykorzystuje tylko zachłanne dekodowanie /jako architekturę/, a nie jako coś co można użyć do wytrenowanego SAE.

*** Hipoteza: dzięki zachłannemu dekodowaniu można pominąć trenowanie dla wielu hiperparametrów
:PROPERTIES:
:CREATED:  <2025-10-20 pon> [23:34]
:END:

Opiera się to na prostej obserwacji że metodami zachłannymi możemy sprowadzić model z wysokim $k$, powiedzmy 500, do $k=100$

Eksperyment: sprawdzamy modele np TopK z różnym $k$ i porównujemy je do tego co otrzymaliśmy zachłannym dekodowaniem z modelu z najwyższym $k$



* Pomysły z architekturą
:PROPERTIES:
:CREATED:  <2025-10-20 pon> [23:19]
:END:

** DONE Reprodukcja modeli z SAEBench
:PROPERTIES:
:CREATED:  <2025-10-20 pon> [23:16]
:END:

Wygląda na to że modele do SAEBench były trenowane przez skrypt w dictionary_learning_demo

Oryginalnie to jest używane z 500M tokenów ale w sumie mnie bardziej podoba się pomysł żeby używać 5M (a potem może 50M) żeby przyspiszyć eksperymenty

** DONE Modele z pursuit/progowaniem
:PROPERTIES:
:CREATED:  <2025-10-20 pon> [23:19]
:END:

https://github.com/adamkarvonen/dictionary_learning_demo/compare/main...lambdaofgod:dictionary_learning_demo:main

Dodane trenowanie "zagnieżdżonych" topk SAE z progowaniem

<<<<<<< HEAD
** AFA - quasi orthogonality
=======
* [#A] quasi-orthogonal
>>>>>>> e454fc9a
:PROPERTIES:
:CREATED:  <2025-10-22 śro> [21:48]
:END:

<<<<<<< HEAD
Praca faktycznie odwołuje się do mutual coherence (aczkolwiek nazywają ją "quasi-orthogonality")
[[cite:&lee25_evaluat_desig_spars_autoen_by]]
=======
[[cite:&lee25_evaluat_desig_spars_autoen_by]]

Ta praca explicite rozważa mutual coherence, ale wiele jej brakuje
to ograniczenie z Johnsona-Lindenstraussa jest dużo słabsze - ograniczenia RIP
mają dużo więcej sensu

* Open problem in MI C*4.26
:PROPERTIES:
:CREATED:  <2025-10-30 czw> [22:03]
:END:

#+BEGIN_QUOTE
C* 4.26 - Can you find any examples of locally almost-orthogonal bases? That is, where correlated features each get their own direction, but can interfere significantly with un/anti-correlated features.
#+END_QUOTE

* take: algebraic geometry
:PROPERTIES:
:CREATED:  <2025-10-30 czw> [21:58]
:END:

** IDEA orthogonal rows - unit columns
:PROPERTIES:
:CREATED:  <2025-10-30 czw> [21:56]
:END:

$A$ is an $n \times p$ matrix such that

$AA^T = diag(v)$ where $v$ is some vector and $\|A_:,i\| = 1$

This is an algebraic variety

** equiangular frames
:PROPERTIES:
:CREATED:  <2025-10-30 czw> [21:58]
:END:

Here the problem is that equiangularity is encoded by $A^T A$

How to make this less crazy:
- apply regularization in-batch on selected columns
>>>>>>> e454fc9a
<|MERGE_RESOLUTION|>--- conflicted
+++ resolved
@@ -204,19 +204,11 @@
 
 Dodane trenowanie "zagnieżdżonych" topk SAE z progowaniem
 
-<<<<<<< HEAD
-** AFA - quasi orthogonality
-=======
 * [#A] quasi-orthogonal
->>>>>>> e454fc9a
 :PROPERTIES:
 :CREATED:  <2025-10-22 śro> [21:48]
 :END:
 
-<<<<<<< HEAD
-Praca faktycznie odwołuje się do mutual coherence (aczkolwiek nazywają ją "quasi-orthogonality")
-[[cite:&lee25_evaluat_desig_spars_autoen_by]]
-=======
 [[cite:&lee25_evaluat_desig_spars_autoen_by]]
 
 Ta praca explicite rozważa mutual coherence, ale wiele jej brakuje
@@ -256,5 +248,4 @@
 Here the problem is that equiangularity is encoded by $A^T A$
 
 How to make this less crazy:
-- apply regularization in-batch on selected columns
->>>>>>> e454fc9a
+- apply regularization in-batch on selected columns